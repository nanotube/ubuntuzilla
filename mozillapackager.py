#!/usr/bin/env python
##
##############################################################################
##
## Ubuntuzilla: package official Mozilla builds of Mozilla software on Ubuntu Linux
## Copyright (C) 2009  Daniel Folkinshteyn <nanotube@users.sf.net>
##
## http://ubuntuzilla.sourceforge.net/
##
## This program is free software; you can redistribute it and/or
## modify it under the terms of the GNU General Public License
## as published by the Free Software Foundation; either version 3
## of the License, or (at your option) any later version.
##
## This program is distributed in the hope that it will be useful,
## but WITHOUT ANY WARRANTY; without even the implied warranty of
## MERCHANTABILITY or FITNESS FOR A PARTICULAR PURPOSE.  See the
## GNU General Public License for more details.
##
## You should have received a copy of the GNU General Public License
## along with this program.  If not, see <http://www.gnu.org/licenses/>.
##
##############################################################################

##############################################################################
##
## Some notes about the general structure of this program.
##
## The idea is such that any action that is common to at least two of Firefox,
## Thunderbird, or Seamonkey is coded in the base class called 
## 'MozillaInstaller'. 
##
## Classes 'SeamonkeyInstaller', 'FirefoxInstaller', and 
## 'ThunderbirdInstaller' derive from the base 'MozillaInstaller' class, and 
## include all the package-specific actions. 
##
## This may seem a bit too complex, but it really simplifies code maintenance
## and the addition of new features, as it reduces the necessity of changing 
## the same code several times. 
##
## The 'BaseStarter' class processes the command line options, and decides
## what to do accordingly.
##
## The 'VersionInfo' class is just a simple repository of version and other
## descriptive information about this software.
##
## The 'UtilityFunctions' class has some general functions that don't belong
## in the Mozilla classes.
##
##############################################################################

from optparse import OptionParser
import optparse
import re
import os, os.path
import sys
import stat
import time
import shutil
import subprocess
import dbus
import urllib2
import traceback
import signal # used to workaround the python sigpipe bug

# todo: internationalization: figure out how to use the whole i18n thing, break out the text messages into separate files, and hopefully get some translators to work on those.

# some terminal escape sequences to make bold text
bold = "\033[1m"
unbold = "\033[0;0m"

class VersionInfo:
    '''Version information storage
    '''
    def __init__(self):
        self.name = "ubuntuzilla"
        self.version = "0.0.1"
        self.description = "Packager of Mozilla Builds of Mozilla Software for Ubuntu"
        self.url = "http://ubuntuzilla.sourceforge.net/"
        self.license = "GPL"
        self.author = "Daniel Folkinshteyn"
        self.author_email = "nanotube@users.sourceforge.net"
        self.platform = "Ubuntu Linux"

# Let's define some exceptions
class UbuntuzillaError(Exception): pass
class InsufficientDiskSpaceError(UbuntuzillaError): pass
class SystemCommandExecutionError(UbuntuzillaError): pass

class UtilityFunctions:
    '''This class is for holding some functions that are of general use, and thus
    do not belong in the mozilla class and its derivatives.
    '''
    
    def __init__(self, options):
        self.options=options
        self.version = VersionInfo()
    
    def getSystemOutput(self, executionstring, numlines=1, errormessage="Previous command has failed to complete successfully. Exiting."):
        '''Read output from an external command, exit if command fails.
        This is a simple wrapper for subprocess.Popen()
        For numlines==0, return whole list, otherwise, return requested number of lines.
        Result is a list, one line per item. 
        If numlines is 1, then result is a string.'''
        
        p = subprocess.Popen(executionstring, shell=True, stdin=subprocess.PIPE, stdout=subprocess.PIPE, stderr=subprocess.STDOUT, close_fds=True)
        returncode = p.wait()
        result = p.stdout.readlines()
        
        # need this separate check for w3m, since its return code is 0 even if it fails to find the site.
        if re.match("w3m", executionstring):
            if len(result) == 0 or re.match("w3m: Can't load", result[0]):
                errormessage = '\n'.join(result) + errormessage
                returncode = 1
        
        if returncode != 0:
            print >>sys.stderr, executionstring
            print >>sys.stderr, errormessage
            print >>sys.stderr, "Process returned code", returncode
            print >>sys.stderr, result
            raise SystemCommandExecutionError, "Command has not completed successfully. If this problem persists, please seek help at our website, " + self.version.url
        
        else:
            for i in range(0,len(result)):
                result[i] = result[i].strip()
            if numlines == 1:
                return result[0]
            elif numlines == 0:
                return result
            else:
                return result[0:numlines]
    
    def subprocess_setup(self):
        # Python installs a SIGPIPE handler by default. This is usually not what
        # non-Python subprocesses expect.
        # see http://bugs.python.org/issue1652
        signal.signal(signal.SIGPIPE, signal.SIG_DFL)

    def execSystemCommand(self, executionstring, includewithtest=False, errormessage="Previous command has failed to complete successfully. Exiting."):
        '''Execute external command. Throw exception if command exits with non-zero status.
        This is a simple wrapper for subprocess.call()'''
        
        if (not self.options.test) or includewithtest:
            returncode = subprocess.call(executionstring, preexec_fn=self.subprocess_setup, shell=True)
            if returncode:
                print >>sys.stderr, executionstring
                print >>sys.stderr, errormessage
                print >>sys.stderr, "Process returned code", returncode
                raise SystemCommandExecutionError, "Command has not completed successfully. If this problem persists, please seek help at our website, " + self.version.url
    
    def robustDownload(self, argsdict, errormsg="Download failed. This may be due to transient network problems, so try again later. Exiting.", repeat=5, onexit = sys.exit):
        '''try the download several times, in case we get a bad mirror (happens 
        with a certain regularity), or some other transient network problem)
        
        note: repeat argument is not used anymore, we now iterate over mirror list'''
        
        #for i in xrange(repeat):
        origexecstring = argsdict['executionstring']
        for mirror in self.options.mirrors:
            try:
                argsdict['executionstring'] = re.sub("%mirror%",mirror,origexecstring)
                self.execSystemCommand(**argsdict)
                break
            except SystemCommandExecutionError:
                print "Error downloading. Trying again, hoping for a different mirror."
                time.sleep(2)
        else:
            print errormsg
            onexit(1)


class BaseStarter:
    '''Parses options, and initiates the right actions.
    '''
    def __init__(self):
        self.version = VersionInfo()
        self.ParseOptions()
        
    def ParseOptions(self):
        '''Read command line options
        '''
        def prepend_callback(option, opt_str, value, parser):
            default_values = getattr(parser.values, option.dest)
            default_values.insert(0, value)
            setattr(parser.values, option.dest, default_values)
        
        parser = OptionParser(
                        version=self.version.name.capitalize() + " version " +self.version.version + "\nProject homepage: " + self.version.url, 
                        description="The Ubuntuzilla script can install the official Mozilla build of Firefox, Thunderbird, or Seamonkey, on an Ubuntu Linux system, in parallel with any existing versions from the repositories. For a more detailed usage manual, see the project homepage: " + self.version.url, 
                        formatter=optparse.TitledHelpFormatter(),
                        usage="%prog [options]\n or \n  python %prog [options]")
        parser.add_option("-d", "--debug", action="store_true", dest="debug", help="debug mode (print some extra debug output). [default: %default]")
        parser.add_option("-t", "--test", action="store_true", dest="test", help="make a dry run, without actually installing anything. [default: %default]")
        parser.add_option("-p", "--package", type="choice", action="store", dest="package", choices=['firefox','firefoxesr','thunderbird','seamonkey'], help="which package to work on: firefox, firefoxesr, thunderbird, or seamonkey. [default: %default]")
        parser.add_option("-a", "--action", type="choice", action="store", dest="action", choices=['builddeb','adddebtorepo','uploadrepo','cleanup','all',], help="what to do with the selected package: builddeb creates the .deb; adddebtorepo updates the repository; uploadrepo uploads the repository; cleanup removes temporary files; all does all of this from start to finish. [default: %default]")
        parser.add_option("-g", "--skipgpg", action="store_true", dest="skipgpg", help="skip gpg signature verification. [default: %default]")
        parser.add_option("-u", "--unattended", action="store_true", dest="unattended", help="run in unattended mode. [default: %default]")
        #parser.add_option("-l", "--localization", action="store", dest="localization", help="for use with unattended mode only. choose localization (language) for your package of choice. note that the burden is on you to make sure that this localization of your package actually exists. [default: %default]")
        parser.add_option("-v", "--debversion", action="store", dest="debversion", help="The ubuntu-version of the package to create. To be used in case a bad package was pushed out, and users should be upgraded to a fresh repack. [default: %default]")
        parser.add_option("-b", "--debdir", action="store", dest="debdir", help="Directory where to stick the completed .deb file. [default: %default]")
        parser.add_option("-r", "--targetdir", action="store", dest="targetdir", help="installation/uninstallation target directory for the .deb. [default: %default]")
        parser.add_option("-i", "--arch", type="choice", action="store", dest="arch", choices=['i686','x86_64'], help="choose architecture: i686 or x86_64. [default: %default]")
        parser.add_option("-m", "--mirror", action="callback", callback=prepend_callback, type="string", dest="mirrors", help="Prepend a mozilla mirror server to the default list of mirrors. Use ftp mirrors only. Include path component up to the 'firefox', 'thunderbird', or 'seamonkey' directories. (See http://www.mozilla.org/mirrors.html for list of mirrors). [default: %default]")
        parser.add_option("-k", "--keyservers", action="callback", callback=prepend_callback, type="string", dest="keyservers", help="Prepend a pgp keyserver to the default list of keyservers. [default: %default]")
        
        parser.set_defaults(debug=False, 
                test=False, 
                package="firefox",
                action="all",
                skipgpg=False,
                unattended=False,
                debversion='1',
                #localization="en-US",
                #skipbackup=False,
                debdir=os.getcwd(),
                targetdir="/opt",
                arch="i686",
                mirrors=['http://releases.mozilla.org/pub/',],
                keyservers = ['subkeys.pgp.net',
                        'pgpkeys.mit.edu',
                        'pgp.mit.edu',
                        'wwwkeys.pgp.net',
                        'keymaster.veridis.com'])
        
        (self.options, args) = parser.parse_args()
        if self.options.debug:
            print "Your commandline options:\n", self.options
        
    def start(self):
        #if self.options.action != 'updateubuntuzilla':
        self.check_uid()
        if self.options.package == 'firefox':
            fi = FirefoxInstaller(self.options)
            fi.start()
        elif self.options.package == 'firefoxesr':
            fi = FirefoxESRInstaller(self.options)
            fi.start()
        elif self.options.package == 'thunderbird':
            ti = ThunderbirdInstaller(self.options)
            ti.start()
        elif self.options.package == 'seamonkey':
            si = SeamonkeyInstaller(self.options)
            si.start()
        #else:
            #ub = UbuntuzillaUpdater(self.options)
            #ub.start()
    
    def check_uid(self):
        if os.getuid() == 0:
            print "\nYou appear to be trying to run Ubuntuzilla as root.\nUbuntuzilla really shouldn't be run as root under normal circumstances.\nYou are advised to exit now and run it as regular user, without 'sudo'.\nDo not continue, unless you know what you're doing.\nDo you want to exit now?"
            while 1:
                ans = raw_input("Please enter 'y' or 'n': ")
                if ans in ['y','Y','n','N']:
                    ans = ans.lower()
                    break
            
            if ans == 'y':
                print "Please run Ubuntuzilla again, without sudo."
                sys.exit()
            else:
                print "Hope you know what you're doing... Continuing..."
                    
    
class MozillaInstaller:
    '''Generic installer class, from which Firefox, Seamonkey, and Thunderbird installers will be derived.
    '''
    def __init__(self, options):
        self.options = options
        self.version = VersionInfo()
        self.util = UtilityFunctions(options)
        self.keySuccess = False
        if self.options.test:
            print "Testing mode ON."
        if self.options.debug:
            print "Debug mode ON."
        os.chdir('/tmp')
        self.debdir = os.path.join('/tmp',self.options.package + 'debbuild', 'debian')
        self.packagename = self.options.package + '-mozilla-build'
        self.debarch = {'i686':'i386','x86_64':'amd64'}

    def start(self):
        self.welcome()
        self.getLatestVersion()
        self.confirmLatestVersion()
        
        if self.options.action in ['builddeb','all']:
            self.downloadPackage()
            if not self.options.skipgpg:
                self.downloadGPGSignature()
                self.getMozillaGPGKey()
                #self.verifyGPGSignature()
            self.getMD5Sum()
            self.verifyMD5Sum()
            self.createDebStructure()
            self.extractArchive()
            self.createSymlinks()
            self.createMenuItem()
            self.createDeb()
        if self.options.action in ['adddebtorepo','all']:
            self.createRepository()
        if self.options.action in ['uploadrepo','all']:
            self.syncRepository()
        if self.options.action in ['cleanup','all']:
            self.cleanup()
        
        self.printSuccessMessage()

    def welcome(self):
        print "\nWelcome to Ubuntuzilla Packager version " + self.version.version + "\n\nUbuntuzilla Packager creates a .deb file out of the latest release of Firefox, Thunderbird, or Seamonkey.\n\nThis script will now build the .deb of latest release of the official Mozilla build of " + self.options.package.capitalize() + ". If you run into any problems using this script, or have feature requests, suggestions, or general comments, please visit our website at", self.version.url, "\n"
        
        print "\nThe action you have requested is: " + bold + self.options.action + unbold + '\n'

    def getLatestVersion(self): # done in child, in self.releaseVersion
        print "Retrieving the version of the latest release of " + self.options.package.capitalize() + " from the Mozilla website..."
        # child-specific implementation comes in here

    def confirmLatestVersion(self):
        print bold + "The most recent release of " + self.options.package.capitalize() + " is detected to be " + self.releaseVersion + "." + unbold
        print "\nPlease make sure this is correct before proceeding. (You can confirm by going to http://www.mozilla.org/)"
        print "If no version number shows, if the version shown is not the latest, or if you would like to use a different release, press 'n', and you'll be given the option to enter the version manually. Otherwise, press 'y', and proceed with installation. [y/n]? "
        self.askyesno()
        if self.ans == 'y':
            pass
        else:
            print "\nIf no version shows, or it does not agree with the latest version as listed on http://www.mozilla.org, please visit our website at", self.version.url, "and let us know."
            print "If you would like to enter the version manually and proceed with installation, you can do so now. Note that beta and release candidate versions are now allowed, but you use pre-release software at your own risk!\n"
            
            while 1:
                self.ans = raw_input("Please enter the version of "+ self.options.package.capitalize() + " you wish to install, or 'q' to quit: ")
                if self.ans == 'q':
                    print 'Quitting by user request...'
                    sys.exit()
                else:
                    self.releaseVersion = self.ans
                    print "You have chosen version '" + self.releaseVersion + "'. Is that correct [y/n]?"
                    self.askyesno()
                    if self.ans == 'y':
                        break
    
    def downloadPackage(self): 
        # we are going to dynamically determine the package name
        print "Retrieving package name for", self.options.package.capitalize(), "..."
        if self.options.package == 'firefoxesr':
            package = 'firefox'
        else:
            package = self.options.package
        for mirror in self.options.mirrors:
            try:
<<<<<<< HEAD
                self.packageFilename = self.util.getSystemOutput(executionstring="w3m -dump " + mirror + package + "/releases/" + self.releaseVersion + "/linux-" + self.options.arch + "/en-US/ | grep '" + package + "' | grep -v '\.asc' |grep -v 'ftp://' | grep -v 'checksums' | grep -v 'Index' | grep -v 'json' | grep -v '\.sdk\.' | awk '{ print substr($0,index($0, \"" + package + "\"))}' | awk '{print $1}' | sed -e 's/\.*$//'", numlines=1)
=======
                self.packageFilename = self.util.getSystemOutput(executionstring="w3m -dump " + mirror + self.options.package + "/releases/" + self.releaseVersion + "/linux-" + self.options.arch + "/en-US/ | grep '" + self.options.package + "' | grep '" + self.options.package + ".*tar.bz2' | awk '{print $2}'", numlines=1)
>>>>>>> b167375a
                print "Success!: " + self.packageFilename
                break
            except SystemCommandExecutionError:
                print "Download error. Trying again, hoping for a different mirror."
                time.sleep(2)
        else:
            print "Failed to retrieve package name. This may be due to transient network problems, so try again later. If the problem persists, please seek help on our website,", self.version.url
            sys.exit(1)
        
        
    def downloadGPGSignature(self): # done, self.sigFilename
        pass
        #self.sigFilename = self.packageFilename + ".asc"
        #print "\nDownloading " + self.options.package.capitalize() + " signature from the Mozilla site\n"
        
        #self.util.robustDownload(argsdict={'executionstring':"wget -c --tries=5 --read-timeout=20 --waitretry=10 ftp://" + "%mirror%" + self.options.package + "/releases/" + self.releaseVersion + "/linux-" + self.options.arch + "/en-US/" + self.sigFilename, 'includewithtest':True}, errormsg="Failed to retrieve signature file. This may be due to transient network problems, so try again later. Exiting.")
        
    def getMozillaGPGKey(self):
        ''' If key doesn't already exist on the system, retrieve key from keyserver.
        Try each keyserver in the list several times, sleep 2 secs between retries.'''
        
        # 812347DD - old mozilla software releases key
        # 0E3606D9 - current mozilla software releases key
        # 6CE2996F - mozilla messaging (thunderbird) key
        
        try:
            self.util.execSystemCommand("gpg --list-keys --with-colons 0E3606D9", includewithtest=True, errormessage="Mozilla GPG key not present on the system. Will attempt to retrieve from keyserver.")
            self.util.execSystemCommand("gpg --list-keys --with-colons 812347DD", includewithtest=True, errormessage="Mozilla GPG key not present on the system. Will attempt to retrieve from keyserver.")
            self.util.execSystemCommand("gpg --list-keys --with-colons 6CE2996F", includewithtest=True, errormessage="Mozilla GPG key not present on the system. Will attempt to retrieve from keyserver.")
        except SystemCommandExecutionError:
            print "\nImporting Mozilla Software Releases public key\n"
            print "Note that if you have never used gpg before on this system, and this is your first time running this script, there may be a delay of about a minute during the generation of a gpg keypair. This is normal and expected behavior.\n"
            
            for i in range(0,5):
                for keyserver in self.options.keyservers:
                    try:
                        self.util.execSystemCommand("gpg --keyserver " + keyserver + " --recv 0E3606D9 812347DD 6CE2996F", includewithtest=True)
                        self.keySuccess = True
                        print "Successfully retrieved Mozilla Software Releases Public key from", keyserver, ".\n"
                        break
                    except:
                        print "Unable to retrieve Mozilla Software Releases Public key from", keyserver, ". Trying again..."
                        time.sleep(2)
                if self.keySuccess:
                    break
            if not self.keySuccess:
                print "Failed to retrieve Mozilla Software Releases Public key from any of the listed keyservers. Please check your network connection, and try again later.\n"
                sys.exit(1)

    def verifyGPGSignature(self):
        print "\nVerifying signature...\nNote: do not worry about \"untrusted key\" warnings. That is normal behavior for newly imported keys.\n"
        #returncode = os.system("gpg --verify " + self.sigFilename + " " + self.packageFilename)
        returncode = os.system("gpg --verify SHA512SUMS.asc SHA512SUMS")
        if returncode:
            print "GPG signature verification failed. This is most likely due to a corrupt download. You should delete files 'SHA512SUMS', 'SHA512SUMS.asc', '", self.packageFilename, "', and run the script again.\n"
            print "Would you like to delete those files now? [y/n]? "
            self.askyesno()
            if self.ans == 'y':
                print "\nOK, deleting files and exiting.\n"
                os.remove(self.packageFilename)
                os.remove('SHA512SUMS')
                os.remove('SHA512SUMS.asc')
            else:
                print "OK, exiting without deleting files.\n"
            sys.exit(1)

    def getMD5Sum(self): # ok this is not necessarily md5...
        print "\nDownloading " + self.options.package.capitalize() + " checksums from the Mozilla site\n"
        self.sigFilename = self.packageFilename + ".sha512"
        if self.options.package == 'firefoxesr':
            package = 'firefox'
        else:
            package = self.options.package

        
        self.util.robustDownload(argsdict={'executionstring':"wget -c --tries=5 --read-timeout=20 --waitretry=10 -q -nv " + "%mirror%" + package + "/releases/" + self.releaseVersion + "/SHA512SUMS", 'includewithtest':True}, errormsg="Failed to retrieve checksums. This may be due to transient network problems, so try again later. Exiting.")
        self.util.robustDownload(argsdict={'executionstring':"wget -c --tries=5 --read-timeout=20 --waitretry=10 -q -nv " + "%mirror%" + package + "/releases/" + self.releaseVersion + "/SHA512SUMS.asc", 'includewithtest':True}, errormsg="Failed to retrieve checksums. This may be due to transient network problems, so try again later. Exiting.")
        
        self.verifyGPGSignature()
        
        # extract desired shasum line, remove extra junk from filepath/name.
        os.system("cat SHA512SUMS | grep linux-" + self.options.arch + " | grep en-US | grep " + package + " | grep tar.bz2 | grep -v sdk | awk '{gsub(\".*\",\"" + self.packageFilename + "\",$2); print $0}' > " + self.sigFilename)
        os.remove('SHA512SUMS')
        os.remove('SHA512SUMS.asc')

    def verifyMD5Sum(self):
        print "\nVerifying checksum\n"
        returncode = os.system("sha512sum -c " + self.sigFilename)
        if returncode:
            print "Checksum verification failed. This is most likely due to a corrupt download. You should delete files '", self.sigFilename, "' and '", self.packageFilename, "' and run the script again.\n"
            print "Would you like to delete those two files now? [y/n]? "
            self.askyesno()
            if self.ans == 'y':
                print "\nOK, deleting files and exiting.\n"
                os.remove(self.packageFilename)
                os.remove(self.sigFilename)
            else:
                print "OK, exiting without deleting files.\n"
            sys.exit(1)


    def createDebStructure(self):
        provides = 'gnome-www-browser, iceweasel, www-browser, '
        if self.options.package == 'thunderbird':
            provides = 'mail-reader, '
        
        self.util.execSystemCommand(executionstring="sudo rm -rf " + self.debdir)
        self.util.execSystemCommand(executionstring="mkdir -p " + self.debdir)
        self.util.execSystemCommand(executionstring="mkdir -p " + self.debdir + self.options.targetdir)
        self.util.execSystemCommand(executionstring="mkdir -p " + os.path.join(self.debdir, 'usr','bin'))
        self.util.execSystemCommand(executionstring="mkdir -p " + os.path.join(self.debdir, 'usr','share','applications'))
        self.util.execSystemCommand(executionstring="mkdir -p " + os.path.join(self.debdir, 'usr','share','pixmaps'))
        self.util.execSystemCommand(executionstring="mkdir -p " + os.path.join(self.debdir, 'DEBIAN'))
        
        # to push out the new repository signing key, need to upgrade from DSA so we can use SHA2 and stop the weak digest warnings.
        self.util.execSystemCommand(executionstring="mkdir -p " + os.path.join(self.debdir, 'etc','apt','trusted.gpg.d'))
        self.util.execSystemCommand(executionstring="cp /etc/apt/trusted.gpg.d/ubuntuzilla.gpg " + os.path.join(self.debdir, 'etc','apt','trusted.gpg.d','ubuntuzilla.' + self.options.package + '.gpg'))
        
        os.chdir(os.path.join(self.debdir, 'DEBIAN'))
        open('control', 'w').write('''Package: ''' + self.packagename + '''
Version: ''' + self.releaseVersion + '''-0ubuntu''' + self.options.debversion + '''
Maintainer: ''' + self.version.author + ''' <''' + self.version.author_email + '''>
Architecture: ''' + self.debarch[self.options.arch] + '''
Provides: '''+ provides + self.options.package+'''
Description: Mozilla '''+self.options.package.capitalize()+''', official Mozilla build, packaged for Ubuntu by the Ubuntuzilla project.
 This is the unmodified Mozilla release binary of '''+self.options.package.capitalize()+''', packaged into a .deb by the Ubuntuzilla project.
 .
 It is strongly recommended that you back up your application profile data before installing, just in case. We really mean it!
 .
 Ubuntuzilla project homepage:
 ''' + self.version.url + '''
 .
 Mozilla project homepage:
 http://www.mozilla.com
''')
        # write the preinst and postrm scripts to divert /usr/bin/<package> links
        open('preinst', 'w').write('''#!/bin/sh
case "$1" in
    install)
        dpkg-divert --package ''' + self.packagename + ''' --add --divert /usr/bin/'''+self.options.package+'''.ubuntu --rename /usr/bin/'''+self.options.package+'''
    ;;
esac
''')

        open('postrm', 'w').write('''#!/bin/sh
case "$1" in
    remove|abort-install|disappear)
        dpkg-divert --package ''' + self.packagename + ''' --remove --divert /usr/bin/'''+self.options.package+'''.ubuntu --rename /usr/bin/'''+self.options.package+'''
    ;;
esac    
''')    
        self.util.execSystemCommand('chmod 755 preinst')
        self.util.execSystemCommand('chmod 755 postrm')
   
    def extractArchive(self):
        print "\nExtracting archive\n"
        if re.search('\.tar\.gz$', self.packageFilename):
            self.tar_flags = '-xzf'
        elif re.search('\.tar\.bz2$', self.packageFilename):
            self.tar_flags = '-xjf'
        #self.util.execSystemCommand(executionstring="sudo mkdir -p " + self.options.targetdir)
        #if not self.options.test:
        self.util.execSystemCommand(executionstring="sudo tar -C " + self.debdir + self.options.targetdir + " " + self.tar_flags + " /tmp/" + self.packageFilename)
        #else:
            # in testing mode, extract to /tmp.
        #    self.util.execSystemCommand(executionstring="sudo tar -C " + '/tmp' + " " + self.tar_flags + " " + self.packageFilename, includewithtest=True)
        #os.remove(self.packageFilename)
        #if not self.options.skipgpg:
        #    os.remove(self.sigFilename)
    
    def createSymlinks(self):
        os.chdir(os.path.join(self.debdir, 'usr','bin'))
        self.util.execSystemCommand('sudo ln -s ' + os.path.join(self.options.targetdir, self.options.package, self.options.package) + ' ' + self.options.package)
    
    def createMenuItem(self):
                
        print"Creating Applications menu item for "+self.options.package.capitalize()+".\n"
        os.chdir(os.path.join(self.debdir, 'usr','share','applications'))
        menufilename = self.options.package + '-mozilla-build.desktop'
        menuitemfile = open(menufilename, "w+")
        menuitemfile.write('''[Desktop Entry]
Encoding=UTF-8
Name=Mozilla Build of ''' + self.options.package.capitalize() + '''
GenericName=''' + self.GenericName + '''
Comment=''' + self.Comment + '''
Exec=''' + self.options.package + ''' %u
Icon=''' + self.iconPath + '''
Terminal=false
X-MultipleArgs=false
StartupWMClass=''' + self.wmClass + '''
Type=Application
Categories=''' + self.Categories + '''
MimeType=''' + self.mimeType)
        menuitemfile.close()
        self.util.execSystemCommand(executionstring="sudo chown root:root " + menufilename)
        self.util.execSystemCommand(executionstring="sudo chmod 644 " + menufilename)
        
        os.chdir(os.path.join(self.debdir, 'usr','share','pixmaps'))
        self.util.execSystemCommand(executionstring="cp " + self.options.debdir + "/" + self.options.package + "-mozilla-build.png ./")
        
    
    def createDeb(self):
        os.chdir(os.path.join('/tmp',self.options.package + 'debbuild'))
        self.util.execSystemCommand('sudo chown -R root:root debian')
        self.util.execSystemCommand('dpkg-deb -Zgzip --build debian ' + self.options.debdir)
    
    def createRepository(self):
        print "Would you like to update the local repository with the package just created [y/n]? "
        self.askyesno()
        if self.ans == 'y':
            os.chdir(self.options.debdir)
            self.util.execSystemCommand('reprepro -S web -P extra -A ' + self.debarch[self.options.arch] + ' -Vb ../mozilla-apt-repository includedeb all ./'+self.packagename+'_' + self.releaseVersion + '-0ubuntu' + self.options.debversion + '_' + self.debarch[self.options.arch] + '.deb')
        else:
            print "\nOK, not updating repository...\n"
    
    def syncRepository(self):
        print "Would you like to upload the repository updates to the server [y/n]? "
        self.askyesno()
        if self.ans == 'y':
            os.chdir(self.options.debdir)
            self.util.execSystemCommand('rsync -avP -e ssh ../mozilla-apt-repository/* nanotube,ubuntuzilla@frs.sourceforge.net:/home/frs/project/u/ub/ubuntuzilla/mozilla/apt/')
        else:
            print "\nOK, not uploading repository to server...\n"
    
    def printSuccessMessage(self):
        print "\nThe new " + self.options.package.capitalize() + " version " + self.releaseVersion + " has been packaged successfully."

    def cleanup(self):
        print "Would you like to KEEP the original files, and the deb structure, on your hard drive [y/n]? "
        self.askyesno()
        if self.ans == 'n':
            self.util.execSystemCommand(executionstring="sudo rm -rf " + self.debdir)
            os.remove(os.path.join('/tmp',self.packageFilename))
            os.remove(os.path.join('/tmp',self.sigFilename))
        else:
            print "\nOK, exiting without deleting the working files. If you wish to delete them manually later, they are in /tmp, and in " + self.debdir + "."
        
    def askyesno(self):
        if not self.options.unattended:
            while 1:
                self.ans = raw_input("Please enter 'y' or 'n': ")
                if self.ans in ['y','Y','n','N']:
                    self.ans = self.ans.lower()
                    break
        else:
            self.ans = 'y'



class FirefoxInstaller(MozillaInstaller):
    '''This class works with the firefox package'
    '''
    def __init__(self,options):
        MozillaInstaller.__init__(self, options)

    def getLatestVersion(self):
        MozillaInstaller.getLatestVersion(self)
        self.releaseVersion = self.util.getSystemOutput(executionstring="wget -S --tries=5 -O - \"https://download.mozilla.org/?product=firefox-latest-ssl&os=linux64&lang=en-US\" 2>&1 | grep \"Location:\" -m 1", numlines=1, errormessage="Failed to retrieve the latest version of "+ self.options.package.capitalize())
        self.releaseVersion = re.search(r'releases/(([0-9]+\.)+[0-9]+)',self.releaseVersion).group(1)
        
    def downloadPackage(self): # done, self.packageFilename
        MozillaInstaller.downloadPackage(self)
        #self.packageFilename = self.options.package + "-" + self.releaseVersion + ".tar.gz"
        
        print "\nDownloading", self.options.package.capitalize(), "archive from the Mozilla site\n"
        
        self.util.robustDownload(argsdict={'executionstring':"wget -c --tries=5 --read-timeout=20 --waitretry=10 " + "%mirror%" + self.options.package + "/releases/" + self.releaseVersion + "/linux-" + self.options.arch + "/en-US/" + self.packageFilename, 'includewithtest':True})
    
    def createMenuItem(self):
        #self.iconPath = self.options.targetdir + "/" + self.options.package + "/icons/mozicon128.png"
        self.iconPath = self.options.package + "-mozilla-build"
        self.GenericName = "Browser"
        self.Comment = "Web Browser"
        self.wmClass = "Firefox" # as determined by 'xprop WM_CLASS'
        self.Categories = "Network;WebBrowser;"
        self.mimeType = "text/html;text/xml;application/xhtml+xml;application/xml;application/rss+xml;application/rdf+xml;image/gif;image/jpeg;image/png;x-scheme-handler/http;x-scheme-handler/https;x-scheme-handler/ftp;x-scheme-handler/chrome;video/webm;application/x-xpinstall;"
        MozillaInstaller.createMenuItem(self)

class FirefoxESRInstaller(MozillaInstaller):
    '''This class works with the firefox package'
    '''
    def __init__(self,options):
        MozillaInstaller.__init__(self, options)

    def getLatestVersion(self):
        MozillaInstaller.getLatestVersion(self)
        self.releaseVersion = self.util.getSystemOutput(executionstring="wget -c --tries=20 --read-timeout=60 --waitretry=10 -q -nv -O - https://www.mozilla.org/en-US/firefox/organizations/all/ | grep 'lang=en-US' | grep 'product=firefox-[0-9]' -m 1", numlines=1, errormessage="Failed to retrieve the latest version of "+ self.options.package.capitalize())
        self.releaseVersion = re.search(r'firefox\-(([0-9]+\.)+[0-9]+esr)',self.releaseVersion).group(1)
        
    def downloadPackage(self): # done, self.packageFilename
        MozillaInstaller.downloadPackage(self)
        #self.packageFilename = self.options.package + "-" + self.releaseVersion + ".tar.gz"
        
        print "\nDownloading", self.options.package.capitalize(), "archive from the Mozilla site\n"
        
        self.util.robustDownload(argsdict={'executionstring':"wget -c --tries=5 --read-timeout=20 --waitretry=10 " + "%mirror%" + 'firefox' + "/releases/" + self.releaseVersion + "/linux-" + self.options.arch + "/en-US/" + self.packageFilename, 'includewithtest':True})
    
    def createMenuItem(self):
        #self.iconPath = self.options.targetdir + "/" + self.options.package + "/icons/mozicon128.png"
        self.iconPath = self.options.package + "-mozilla-build"
        self.GenericName = "Browser"
        self.Comment = "Web Browser"
        self.wmClass = "Firefox" # as determined by 'xprop WM_CLASS'
        self.Categories = "Network;WebBrowser;"
        self.mimeType = "text/html;text/xml;application/xhtml+xml;application/xml;application/rss+xml;application/rdf+xml;image/gif;image/jpeg;image/png;x-scheme-handler/http;x-scheme-handler/https;x-scheme-handler/ftp;x-scheme-handler/chrome;video/webm;application/x-xpinstall;"
        MozillaInstaller.createMenuItem(self)

        
class ThunderbirdInstaller(MozillaInstaller):
    '''This class works with the thunderbird package'
    '''
    def __init__(self,options):
        MozillaInstaller.__init__(self, options)

    def getLatestVersion(self):
        MozillaInstaller.getLatestVersion(self)
        self.releaseVersion = self.util.getSystemOutput(executionstring="wget -c --tries=20 --read-timeout=60 --waitretry=10 -q -nv -O - http://www.mozilla.com/thunderbird/ |grep 'product=' -m 1", numlines=1, errormessage="Failed to retrieve the latest version of "+ self.options.package.capitalize())
        self.releaseVersion = re.search(r'thunderbird\-(([0-9]+\.)+[0-9]+)',self.releaseVersion).group(1)


    def downloadPackage(self): # done, self.packageFilename
        MozillaInstaller.downloadPackage(self)
        #self.packageFilename = self.options.package + "-" + self.releaseVersion + ".tar.gz"
        
        print "\nDownloading", self.options.package.capitalize(), "archive from the Mozilla site\n"
        
        self.util.robustDownload(argsdict={'executionstring':"wget -c --tries=5 --read-timeout=20 --waitretry=10 " + "%mirror%" + self.options.package + "/releases/" + self.releaseVersion + "/linux-" + self.options.arch + "/en-US/" + self.packageFilename, 'includewithtest':True})
    
    def createMenuItem(self):
        #self.iconPath = self.options.targetdir + "/" + self.options.package + "/chrome/icons/default/default256.png"
        self.iconPath = self.options.package + "-mozilla-build"
        self.GenericName = "Mail Client"
        self.Comment = "Read/Write Mail/News with Mozilla Thunderbird"
        self.wmClass = "Thunderbird" # as determined by 'xprop WM_CLASS'
        self.Categories = "Network;Email;"
        self.mimeType = "x-scheme-handler/mailto;application/x-xpinstall;"
        MozillaInstaller.createMenuItem(self)

class SeamonkeyInstaller(MozillaInstaller):
    '''This class works with the seamonkey package'
    '''
    def __init__(self,options):
        MozillaInstaller.__init__(self, options)

    def getLatestVersion(self):
        MozillaInstaller.getLatestVersion(self)
        self.releaseVersion = self.util.getSystemOutput(executionstring="wget -c --tries=20 --read-timeout=60 --waitretry=10 -q -nv -O - http://www.seamonkey-project.org/ |grep 'product=' -m 1", numlines=1, errormessage="Failed to retrieve the latest version of "+ self.options.package.capitalize())
        self.releaseVersion = re.search(r'seamonkey\-(([0-9]+\.)+[0-9]+)',self.releaseVersion).group(1)
    
    def downloadPackage(self): # done, self.packageFilename
        if self.options.arch == 'i686':
            MozillaInstaller.downloadPackage(self)
        else:
            print "Retrieving package name for", self.options.package.capitalize(), "..."
            for mirror in self.options.mirrors:
                try:
                    self.packageFilename = self.util.getSystemOutput(executionstring="w3m -dump " + mirror + self.options.package + "/releases/" + self.releaseVersion + "/contrib/ | grep '" + self.options.package + "' | grep 'tar.bz2' | awk '{ print substr($0,index($0, \"" + self.options.package + "\"))}' | awk '{print $1}' | sed -e 's/\.*$//'", numlines=1)
                    print "Success!: " + self.packageFilename
                    break
                except SystemCommandExecutionError:
                    print "Download error. Trying again, hoping for a different mirror."
                    time.sleep(2)
            else:
                print "Failed to retrieve package name. This may be due to transient network problems, so try again later. If the problem persists, please seek help on our website,", self.version.url
                sys.exit(1)
        #self.packageFilename = self.options.package + "-" + self.releaseVersion + ".tar.gz"
        
        print "\nDownloading", self.options.package.capitalize(), "archive from the Mozilla site\n"
        
        if self.options.arch == 'i686':
            self.util.robustDownload(argsdict={'executionstring':"wget -c --tries=5 --read-timeout=20 --waitretry=10 " + "%mirror%" + self.options.package + "/releases/" + self.releaseVersion + "/linux-" + self.options.arch + "/en-US/" + self.packageFilename, 'includewithtest':True})
        else:
            self.util.robustDownload(argsdict={'executionstring':"wget -c --tries=5 --read-timeout=20 --waitretry=10 " + "%mirror%" + self.options.package + "/releases/" + self.releaseVersion + "/contrib/" + self.packageFilename, 'includewithtest':True})

    def getMD5Sum(self): # done, self.sigFilename
        self.sigFilename = self.packageFilename + ".md5"
        print "\nDownloading Seamonkey MD5 sums from the Mozilla site\n"

        if self.options.arch == 'i686':
            self.util.robustDownload(argsdict={'executionstring':"wget -c --tries=5 --read-timeout=20 --waitretry=10 -q -nv -O - " + "%mirror%" + self.options.package + "/releases/" + self.releaseVersion + "/linux-" + self.options.arch + "/en-US/" + self.packageFilename.replace('tar.bz2', 'checksums') + " | grep -F 'linux-" + self.options.arch + "/en-US/" + self.packageFilename + "' | grep -F 'md5' > " + self.sigFilename, 'includewithtest':True}, errormsg="Failed to retrieve md5 sum. This may be due to transient network problems, so try again later. Exiting.")
            self.util.execSystemCommand("sed -i 's#md5.*linux-" + self.options.arch + "/en-US/##' " + self.sigFilename, includewithtest=True)
        else:
            self.util.robustDownload(argsdict={'executionstring':"wget -c --tries=5 --read-timeout=20 --waitretry=10 -q -nv -O - " + "%mirror%" + self.options.package + "/releases/" + self.releaseVersion + "/contrib/" + self.packageFilename.replace('tar.bz2', 'MD5SUM') + " > " + self.sigFilename, 'includewithtest':True}, errormsg="Failed to retrieve md5 sum. This may be due to transient network problems, so try again later. Exiting.")
            self.util.execSystemCommand("sed -i 's#linux-" + self.options.arch + "/en-US/##' " + self.sigFilename, includewithtest=True)

        # example: 91360c07aea125dbc3e03e33de4db01a  ./linux-i686/en-US/seamonkey-2.0.tar.bz2
        # sed to:  91360c07aea125dbc3e03e33de4db01a  ./seamonkey-2.0.tar.bz2

    def verifyMD5Sum(self):
        print "\nVerifying Seamonkey MD5 sum\n"
        returncode = os.system("md5sum -c " + self.sigFilename)
        if returncode:
            print "MD5 sum verification failed. This is most likely due to a corrupt download. You should delete files '", self.sigFilename, "' and '", self.packageFilename, "' and run the script again.\n"
            print "Would you like to delete those two files now? [y/n]? "
            self.askyesno()
            if self.ans == 'y':
                print "\nOK, deleting files and exiting.\n"
                os.remove(self.packageFilename)
                os.remove(self.sigFilename)
            else:
                print "OK, exiting without deleting files.\n"
            sys.exit(1)

    def downloadGPGSignature(self): #don't need this for seamonkey, blank it out
        pass

    def getMozillaGPGKey(self): #don't need this for seamonkey, blank it out
        pass
        
    def verifyGPGSignature(self): #don't need this for seamonkey, blank it out
        pass
    
    def createMenuItem(self):
        #self.iconPath = self.options.targetdir + "/" + self.options.package + "/chrome/icons/default/" + self.options.package + ".png"
        self.iconPath = self.options.package + "-mozilla-build"
        self.GenericName = "Internet Suite"
        self.Comment = "Web Browser, Email/News Client, HTML Editor, IRC Client"
        self.wmClass = "SeaMonkey" # as determined by 'xprop WM_CLASS'
        self.Categories = "Network;WebBrowser;Email;WebDevelopment;IRCClient;"
        self.mimeType = "text/html;text/xml;application/xhtml+xml;application/xml;application/rss+xml;application/rdf+xml;image/gif;image/jpeg;image/png;x-scheme-handler/http;x-scheme-handler/https;x-scheme-handler/ftp;x-scheme-handler/chrome;video/webm;application/x-xpinstall;x-scheme-handler/mailto;"
        MozillaInstaller.createMenuItem(self)
        
if __name__ == '__main__':
    
    bs = BaseStarter()
    bs.start()<|MERGE_RESOLUTION|>--- conflicted
+++ resolved
@@ -340,17 +340,9 @@
     def downloadPackage(self): 
         # we are going to dynamically determine the package name
         print "Retrieving package name for", self.options.package.capitalize(), "..."
-        if self.options.package == 'firefoxesr':
-            package = 'firefox'
-        else:
-            package = self.options.package
         for mirror in self.options.mirrors:
             try:
-<<<<<<< HEAD
-                self.packageFilename = self.util.getSystemOutput(executionstring="w3m -dump " + mirror + package + "/releases/" + self.releaseVersion + "/linux-" + self.options.arch + "/en-US/ | grep '" + package + "' | grep -v '\.asc' |grep -v 'ftp://' | grep -v 'checksums' | grep -v 'Index' | grep -v 'json' | grep -v '\.sdk\.' | awk '{ print substr($0,index($0, \"" + package + "\"))}' | awk '{print $1}' | sed -e 's/\.*$//'", numlines=1)
-=======
                 self.packageFilename = self.util.getSystemOutput(executionstring="w3m -dump " + mirror + self.options.package + "/releases/" + self.releaseVersion + "/linux-" + self.options.arch + "/en-US/ | grep '" + self.options.package + "' | grep '" + self.options.package + ".*tar.bz2' | awk '{print $2}'", numlines=1)
->>>>>>> b167375a
                 print "Success!: " + self.packageFilename
                 break
             except SystemCommandExecutionError:
